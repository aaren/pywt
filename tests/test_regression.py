#!/usr/bin/env python

<<<<<<< HEAD
from __future__ import print_function

import os
import glob
import doctest

docs_base = os.path.abspath(os.path.join(os.path.dirname(__file__), os.path.pardir, "doc", "source"))
files = glob.glob(os.path.join(docs_base, "regression", "*.rst"))

assert files

for path in files:
    print("testing", path)
    doctest.testfile(path)
=======
# tests moved to test_doc.py
>>>>>>> 10fc8dd6
<|MERGE_RESOLUTION|>--- conflicted
+++ resolved
@@ -1,20 +1,3 @@
 #!/usr/bin/env python
 
-<<<<<<< HEAD
-from __future__ import print_function
-
-import os
-import glob
-import doctest
-
-docs_base = os.path.abspath(os.path.join(os.path.dirname(__file__), os.path.pardir, "doc", "source"))
-files = glob.glob(os.path.join(docs_base, "regression", "*.rst"))
-
-assert files
-
-for path in files:
-    print("testing", path)
-    doctest.testfile(path)
-=======
-# tests moved to test_doc.py
->>>>>>> 10fc8dd6
+# tests moved to test_doc.py
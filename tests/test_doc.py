--- conflicted
+++ resolved
@@ -1,13 +1,6 @@
 #!/usr/bin/env python
 # -*- coding: utf-8 -*-
 
-<<<<<<< HEAD
-from __future__ import print_function
-
-import os
-import glob
-=======
->>>>>>> 10fc8dd6
 import doctest
 import glob
 import os
@@ -22,13 +15,7 @@
 
 assert files
 
-<<<<<<< HEAD
-for path in files:
-    print("testing", path)
-    doctest.testfile(path)
-=======
 suite = doctest.DocFileSuite(*files, module_relative=False, encoding="utf-8")
 
 if __name__ == "__main__":
-    unittest.TextTestRunner().run(suite)
->>>>>>> 10fc8dd6
+    unittest.TextTestRunner().run(suite)